--- conflicted
+++ resolved
@@ -10,13 +10,8 @@
 apply plugin: 'android-library'
 
 android {
-<<<<<<< HEAD
-    compileSdkVersion 17
+    compileSdkVersion 19
     buildToolsVersion = '19.0.1'
-=======
-    compileSdkVersion 19
-    buildToolsVersion = 19
->>>>>>> 6c78e499
 
     sourceSets {
         defaultConfig {
